--- conflicted
+++ resolved
@@ -16,32 +16,17 @@
 	private final Subject subject;
 	private final byte[] responseToken;
 	private final GSSContext gssContext;
-<<<<<<< HEAD
-	private final String servicePrincipal;
 	private final GSSCredential delegationCredential;
 
 	public KerberosTicketValidation(String username, String servicePrincipal, byte[] responseToken, GSSContext gssContext) {
 		this(username, servicePrincipal, responseToken, gssContext, null);
 	}
-	
+
 	public KerberosTicketValidation(String username, String servicePrincipal, byte[] responseToken, GSSContext gssContext, GSSCredential delegationCredential) {
-=======
-
-	public KerberosTicketValidation(String username, String servicePrincipal, byte[] responseToken, GSSContext gssContext) {
 		final HashSet<KerberosPrincipal> princs = new HashSet<KerberosPrincipal>();
 		princs.add(new KerberosPrincipal(servicePrincipal));
-
->>>>>>> 11eb7709
 		this.username = username;
 		this.subject = new Subject(false, princs, new HashSet<Object>(), new HashSet<Object>());
-		this.responseToken = responseToken;
-		this.gssContext = gssContext;
-	}
-
-
-	public KerberosTicketValidation(String username, Subject subject, byte[] responseToken, GSSContext gssContext) {
-		this.username = username;
-		this.subject = subject;
 		this.responseToken = responseToken;
 		this.gssContext = gssContext;
 		this.delegationCredential = delegationCredential;
