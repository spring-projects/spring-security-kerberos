/*
 * Copyright 2009-2015 the original author or authors.
 *
 * Licensed under the Apache License, Version 2.0 (the "License");
 * you may not use this file except in compliance with the License.
 * You may obtain a copy of the License at
 *
 *      http://www.apache.org/licenses/LICENSE-2.0
 *
 * Unless required by applicable law or agreed to in writing, software
 * distributed under the License is distributed on an "AS IS" BASIS,
 * WITHOUT WARRANTIES OR CONDITIONS OF ANY KIND, either express or implied.
 * See the License for the specific language governing permissions and
 * limitations under the License.
 */
package org.springframework.security.kerberos.authentication.sun;

import com.sun.security.jgss.GSSUtil;
import org.apache.commons.logging.Log;
import org.apache.commons.logging.LogFactory;
import org.ietf.jgss.GSSContext;
import org.ietf.jgss.GSSCredential;
import org.ietf.jgss.GSSException;
import org.ietf.jgss.GSSManager;
import org.ietf.jgss.GSSName;
import org.springframework.beans.factory.InitializingBean;
import org.springframework.core.io.ClassPathResource;
import org.springframework.core.io.Resource;
import org.springframework.security.authentication.BadCredentialsException;
import org.springframework.security.kerberos.authentication.JaasSubjectHolder;
import org.springframework.security.kerberos.authentication.KerberosTicketValidation;
import org.springframework.security.kerberos.authentication.KerberosTicketValidator;
import org.springframework.util.Assert;

import javax.security.auth.Subject;
import javax.security.auth.kerberos.KerberosPrincipal;
import javax.security.auth.login.AppConfigurationEntry;
import javax.security.auth.login.Configuration;
import javax.security.auth.login.LoginContext;
import java.security.Principal;
import java.security.PrivilegedActionException;
import java.security.PrivilegedExceptionAction;
import java.util.HashMap;
import java.util.HashSet;
import java.util.Set;

/**
 * Implementation of {@link KerberosTicketValidator} which uses the SUN JAAS
 * login module, which is included in the SUN JRE, it will not work with an IBM JRE.
 * The whole configuration is done in this class, no additional JAAS configuration
 * is needed.
 *
 * @author Mike Wiesner
 * @author Jeremy Stone
 * @author Bogdan Mustiata
 * @since 1.0
 */
public class SunJaasKerberosTicketValidator implements KerberosTicketValidator, InitializingBean {

    private String servicePrincipal;
    private String realmName;
    private Resource keyTabLocation;
    private Subject serviceSubject;
    private boolean holdOnToGSSContext;
    private boolean debug = false;
<<<<<<< HEAD
    private boolean refreshKrb5Config = false;
=======
    private boolean multiTier = false;
>>>>>>> 11eb7709
    private static final Log LOG = LogFactory.getLog(SunJaasKerberosTicketValidator.class);

    @Override
    public KerberosTicketValidation validateTicket(byte[] token) {
        try {
            if (!multiTier) {
                return Subject.doAs(this.serviceSubject, new KerberosValidateAction(token));
            }

            Subject subjectCopy = JaasUtil.copySubject(serviceSubject);
            JaasSubjectHolder subjectHolder = new JaasSubjectHolder(subjectCopy);

            return Subject.doAs(subjectHolder.getJaasSubject(),
                    new KerberosMultitierValidateAction(token));

        }
        catch (PrivilegedActionException e) {
            throw new BadCredentialsException("Kerberos validation not successful", e);
        }
    }

    @Override
    public void afterPropertiesSet() throws Exception {
        Assert.notNull(this.servicePrincipal, "servicePrincipal must be specified");
        Assert.notNull(this.keyTabLocation, "keyTab must be specified");
        if (keyTabLocation instanceof ClassPathResource) {
			LOG.warn("Your keytab is in the classpath. This file needs special protection and shouldn't be in the classpath. JAAS may also not be able to load this file from classpath.");
        }
        String keyTabLocationAsString = this.keyTabLocation.getURL().toExternalForm();
        // We need to remove the file prefix (if there is one), as it is not supported in Java 7 anymore.
        // As Java 6 accepts it with and without the prefix, we don't need to check for Java 7
        if (keyTabLocationAsString.startsWith("file:"))
        {
        	keyTabLocationAsString = keyTabLocationAsString.substring(5);
        }
<<<<<<< HEAD
        LoginConfig loginConfig = new LoginConfig(keyTabLocationAsString, this.servicePrincipal,
                this.debug, this.refreshKrb5Config);
=======
        LoginConfig loginConfig = new LoginConfig(
                keyTabLocationAsString,
                this.servicePrincipal,
                this.realmName,
                this.multiTier,
                this.debug);
>>>>>>> 11eb7709
        Set<Principal> princ = new HashSet<Principal>(1);
        princ.add(new KerberosPrincipal(this.servicePrincipal));
        Subject sub = new Subject(false, princ, new HashSet<Object>(), new HashSet<Object>());
        LoginContext lc = new LoginContext("", sub, null, loginConfig);
        lc.login();
        this.serviceSubject = lc.getSubject();
    }

    /**
     * The service principal of the application.
     * For web apps this is <code>HTTP/full-qualified-domain-name@DOMAIN</code>.
     * The keytab must contain the key for this principal.
     *
     * @param servicePrincipal service principal to use
     * @see #setKeyTabLocation(Resource)
     */
    public void setServicePrincipal(String servicePrincipal) {
        this.servicePrincipal = servicePrincipal;
    }

    /**
     * The realm name of the application.
     * For web apps this is <code>DOMAIN</code>
     * @param realmName
     */
    public void setRealmName(String realmName) {
        this.realmName = realmName;
    }

    /**
     *
     * @param multiTier
     */
    public void setMultiTier(boolean multiTier) {
        this.multiTier = multiTier;
    }

    /**
     * <p>The location of the keytab. You can use the normale Spring Resource
     * prefixes like <code>file:</code> or <code>classpath:</code>, but as the
     * file is later on read by JAAS, we cannot guarantee that <code>classpath</code>
     * works in every environment, esp. not in Java EE application servers. You
     * should use <code>file:</code> there.
     *
     * This file also needs special protection, which is another reason to
     * not include it in the classpath but rather use <code>file:/etc/http.keytab</code>
     * for example.
     *
     * @param keyTabLocation The location where the keytab resides
     */
    public void setKeyTabLocation(Resource keyTabLocation) {
        this.keyTabLocation = keyTabLocation;
    }

    /**
     * Enables the debug mode of the JAAS Kerberos login module.
     *
     * @param debug default is false
     */
    public void setDebug(boolean debug) {
        this.debug = debug;
    }

    /**
     * Enables configuration to be refreshed before the login method is called.
     *
     * @param refreshKrb5Config Set this to true, if you want the configuration to be refreshed before the login method is called.
     */
    public void setRefreshKrb5Config(boolean refreshKrb5Config) {
        this.refreshKrb5Config = refreshKrb5Config;
    }

    /**
     * Determines whether to hold on to the {@link GSSContext GSS security context} or
     * otherwise {@link GSSContext#dispose() dispose} of it immediately (the default behaviour).
     * <p>Holding on to the GSS context allows decrypt and encrypt operations for subsequent
     * interactions with the principal.
     *
     * @param holdOnToGSSContext true if should hold on to context
     */
    public void setHoldOnToGSSContext(boolean holdOnToGSSContext) {
        this.holdOnToGSSContext = holdOnToGSSContext;
    }



    /**
     * This class is needed, because the validation must run with previously generated JAAS subject
     * which belongs to the service principal and was loaded out of the keytab during startup.
     */
    private class KerberosMultitierValidateAction implements PrivilegedExceptionAction<KerberosTicketValidation> {
        byte[] kerberosTicket;

        public KerberosMultitierValidateAction(byte[] kerberosTicket) {
            this.kerberosTicket = kerberosTicket;
        }

        @Override
        public KerberosTicketValidation run() throws Exception {
			byte[] responseToken = new byte[0];
<<<<<<< HEAD
			GSSName gssName = null;
			GSSContext context = GSSManager.getInstance().createContext((GSSCredential) null);
			boolean first = true;
			while (!context.isEstablished()) {
				if (first) {
					kerberosTicket = tweakJdkRegression(kerberosTicket);
				}
				responseToken = context.acceptSecContext(kerberosTicket, 0, kerberosTicket.length);
				gssName = context.getSrcName();
				if (gssName == null) {
					throw new BadCredentialsException("GSSContext name of the context initiator is null");
				}
				first = false;
			}

            GSSCredential delegationCredential = null;
            if (context.getCredDelegState()) {
                delegationCredential = context.getDelegCred();
            }

			if (!holdOnToGSSContext) {
				context.dispose();
			}
			return new KerberosTicketValidation(gssName.toString(), servicePrincipal, responseToken, context, delegationCredential);
=======
            GSSManager manager = GSSManager.getInstance();

            GSSContext context = manager.createContext((GSSCredential) null);

            byte[] patchedToken = tweakJdkRegression(kerberosTicket);

            while (!context.isEstablished()) {
                context.acceptSecContext(patchedToken, 0, patchedToken.length);
            }

            Subject subject = GSSUtil.createSubject(
                    context.getSrcName(),
                    context.getDelegCred());

            KerberosTicketValidation result = new KerberosTicketValidation(
                    context.getSrcName().toString(),
                    subject,
                    responseToken,
                    context);

            if (!holdOnToGSSContext) {
				context.dispose();
			}

            return result;
        }
    }



    /**
     * This class is needed, because the validation must run with previously generated JAAS subject
     * which belongs to the service principal and was loaded out of the keytab during startup.
     */
    private class KerberosValidateAction implements PrivilegedExceptionAction<KerberosTicketValidation> {
        byte[] kerberosTicket;

        public KerberosValidateAction(byte[] kerberosTicket) {
            this.kerberosTicket = kerberosTicket;
        }

        @Override
        public KerberosTicketValidation run() throws Exception {
            byte[] responseToken = new byte[0];
            GSSName gssName = null;
            GSSContext context = GSSManager.getInstance().createContext((GSSCredential) null);
            boolean first = true;
            while (!context.isEstablished()) {
                if (first) {
                    kerberosTicket = tweakJdkRegression(kerberosTicket);
                }
                responseToken = context.acceptSecContext(kerberosTicket, 0, kerberosTicket.length);
                gssName = context.getSrcName();
                if (gssName == null) {
                    throw new BadCredentialsException("GSSContext name of the context initiator is null");
                }
                first = false;
            }
            if (!holdOnToGSSContext) {
                context.dispose();
            }
            return new KerberosTicketValidation(gssName.toString(),
                    servicePrincipal,
                    responseToken,
                    context);
>>>>>>> 11eb7709
        }
    }



    /**
     * Normally you need a JAAS config file in order to use the JAAS Kerberos Login Module,
     * with this class it is not needed and you can have different configurations in one JVM.
     */
    private static class LoginConfig extends Configuration {
        private String keyTabLocation;
        private String servicePrincipalName;
        private String realmName;
        private boolean multiTier;
        private boolean debug;
        private boolean refreshKrb5Config;

<<<<<<< HEAD
        public LoginConfig(String keyTabLocation, String servicePrincipalName, boolean debug, boolean refreshKrb5Config) {
=======
        public LoginConfig(String keyTabLocation, String servicePrincipalName, String realmName, boolean multiTier, boolean debug) {
>>>>>>> 11eb7709
            this.keyTabLocation = keyTabLocation;
            this.servicePrincipalName = servicePrincipalName;
            this.realmName = realmName;
            this.multiTier = multiTier;
            this.debug = debug;
            this.refreshKrb5Config = refreshKrb5Config;
        }

        @Override
        public AppConfigurationEntry[] getAppConfigurationEntry(String name) {
            HashMap<String, String> options = new HashMap<String, String>();
            options.put("useKeyTab", "true");
            options.put("keyTab", this.keyTabLocation);
            options.put("principal", this.servicePrincipalName);
            options.put("storeKey", "true");
            options.put("doNotPrompt", "true");
            if (this.debug) {
                options.put("debug", "true");
            }
<<<<<<< HEAD
            if(this.refreshKrb5Config) {
                options.put("refreshKrb5Config", "true");
            }
            options.put("isInitiator", "false");
=======

            if (this.realmName != null) {
                options.put("realm", realmName);
            }

            if (!multiTier) {
                options.put("isInitiator", "false");
            }
>>>>>>> 11eb7709

            return new AppConfigurationEntry[] { new AppConfigurationEntry("com.sun.security.auth.module.Krb5LoginModule",
                    AppConfigurationEntry.LoginModuleControlFlag.REQUIRED, options), };
        }

    }

    private static byte[] tweakJdkRegression(byte[] token) throws GSSException {

//    	Due to regression in 8u40/8u45 described in
//    	https://bugs.openjdk.java.net/browse/JDK-8078439
//    	try to tweak token package if it looks like it has
//    	OID's in wrong order
//
//      0000: 60 82 06 5C 06 06 2B 06   01 05 05 02 A0 82 06 50
//      0010: 30 82 06 4C A0 30 30 2E  |06 09 2A 86 48 82 F7 12
//      0020: 01 02 02|06 09 2A 86 48   86 F7 12 01 02 02 06|0A
//      0030: 2B 06 01 04 01 82 37 02   02 1E 06 0A 2B 06 01 04
//      0040: 01 82 37 02 02 0A A2 82   06 16 04 82 06 12 60 82
//
//    	In above package first token is in position 24 and second
//    	in 35 with both having size 11.
//
//    	We simple check if we have these two in this order and swap
//
//    	Below code would create two arrays, lets just create that
//    	manually because it doesn't change
//      Oid GSS_KRB5_MECH_OID = new Oid("1.2.840.113554.1.2.2");
//      Oid MS_KRB5_MECH_OID = new Oid("1.2.840.48018.1.2.2");
//		byte[] der1 = GSS_KRB5_MECH_OID.getDER();
//		byte[] der2 = MS_KRB5_MECH_OID.getDER();

//		0000: 06 09 2A 86 48 86 F7 12   01 02 02
//		0000: 06 09 2A 86 48 82 F7 12   01 02 02

		if (token == null || token.length < 48) {
			return token;
		}

		int[] toCheck = new int[] { 0x06, 0x09, 0x2A, 0x86, 0x48, 0x82, 0xF7, 0x12, 0x01, 0x02, 0x02, 0x06, 0x09, 0x2A,
				0x86, 0x48, 0x86, 0xF7, 0x12, 0x01, 0x02, 0x02 };

		for (int i = 0; i < 22; i++) {
			if ((byte) toCheck[i] != token[i + 24]) {
				return token;
			}
		}

		byte[] nt = new byte[token.length];
		System.arraycopy(token, 0, nt, 0, 24);
		System.arraycopy(token, 35, nt, 24, 11);
		System.arraycopy(token, 24, nt, 35, 11);
		System.arraycopy(token, 46, nt, 46, token.length - 24 - 11 - 11);
		return nt;
    }

}<|MERGE_RESOLUTION|>--- conflicted
+++ resolved
@@ -63,11 +63,8 @@
     private Subject serviceSubject;
     private boolean holdOnToGSSContext;
     private boolean debug = false;
-<<<<<<< HEAD
+    private boolean multiTier = false;
     private boolean refreshKrb5Config = false;
-=======
-    private boolean multiTier = false;
->>>>>>> 11eb7709
     private static final Log LOG = LogFactory.getLog(SunJaasKerberosTicketValidator.class);
 
     @Override
@@ -103,17 +100,13 @@
         {
         	keyTabLocationAsString = keyTabLocationAsString.substring(5);
         }
-<<<<<<< HEAD
-        LoginConfig loginConfig = new LoginConfig(keyTabLocationAsString, this.servicePrincipal,
-                this.debug, this.refreshKrb5Config);
-=======
         LoginConfig loginConfig = new LoginConfig(
                 keyTabLocationAsString,
                 this.servicePrincipal,
                 this.realmName,
                 this.multiTier,
-                this.debug);
->>>>>>> 11eb7709
+                this.debug,
+                this.refreshKrb5Config);
         Set<Principal> princ = new HashSet<Principal>(1);
         princ.add(new KerberosPrincipal(this.servicePrincipal));
         Subject sub = new Subject(false, princ, new HashSet<Object>(), new HashSet<Object>());
@@ -214,32 +207,6 @@
         @Override
         public KerberosTicketValidation run() throws Exception {
 			byte[] responseToken = new byte[0];
-<<<<<<< HEAD
-			GSSName gssName = null;
-			GSSContext context = GSSManager.getInstance().createContext((GSSCredential) null);
-			boolean first = true;
-			while (!context.isEstablished()) {
-				if (first) {
-					kerberosTicket = tweakJdkRegression(kerberosTicket);
-				}
-				responseToken = context.acceptSecContext(kerberosTicket, 0, kerberosTicket.length);
-				gssName = context.getSrcName();
-				if (gssName == null) {
-					throw new BadCredentialsException("GSSContext name of the context initiator is null");
-				}
-				first = false;
-			}
-
-            GSSCredential delegationCredential = null;
-            if (context.getCredDelegState()) {
-                delegationCredential = context.getDelegCred();
-            }
-
-			if (!holdOnToGSSContext) {
-				context.dispose();
-			}
-			return new KerberosTicketValidation(gssName.toString(), servicePrincipal, responseToken, context, delegationCredential);
-=======
             GSSManager manager = GSSManager.getInstance();
 
             GSSContext context = manager.createContext((GSSCredential) null);
@@ -298,14 +265,20 @@
                 }
                 first = false;
             }
+
+            GSSCredential delegationCredential = null;
+            if (context.getCredDelegState()) {
+                delegationCredential = context.getDelegCred();
+            }
+
             if (!holdOnToGSSContext) {
                 context.dispose();
             }
             return new KerberosTicketValidation(gssName.toString(),
                     servicePrincipal,
                     responseToken,
-                    context);
->>>>>>> 11eb7709
+                    context,
+                    delegationCredential);
         }
     }
 
@@ -323,11 +296,7 @@
         private boolean debug;
         private boolean refreshKrb5Config;
 
-<<<<<<< HEAD
-        public LoginConfig(String keyTabLocation, String servicePrincipalName, boolean debug, boolean refreshKrb5Config) {
-=======
-        public LoginConfig(String keyTabLocation, String servicePrincipalName, String realmName, boolean multiTier, boolean debug) {
->>>>>>> 11eb7709
+        public LoginConfig(String keyTabLocation, String servicePrincipalName, String realmName, boolean multiTier, boolean debug, boolean refreshKrb5Config) {
             this.keyTabLocation = keyTabLocation;
             this.servicePrincipalName = servicePrincipalName;
             this.realmName = realmName;
@@ -347,21 +316,19 @@
             if (this.debug) {
                 options.put("debug", "true");
             }
-<<<<<<< HEAD
+
+            if (this.realmName != null) {
+                options.put("realm", realmName);
+            }
+
+            if (!multiTier) {
+                options.put("isInitiator", "false");
+            }
+
             if(this.refreshKrb5Config) {
                 options.put("refreshKrb5Config", "true");
             }
             options.put("isInitiator", "false");
-=======
-
-            if (this.realmName != null) {
-                options.put("realm", realmName);
-            }
-
-            if (!multiTier) {
-                options.put("isInitiator", "false");
-            }
->>>>>>> 11eb7709
 
             return new AppConfigurationEntry[] { new AppConfigurationEntry("com.sun.security.auth.module.Krb5LoginModule",
                     AppConfigurationEntry.LoginModuleControlFlag.REQUIRED, options), };
