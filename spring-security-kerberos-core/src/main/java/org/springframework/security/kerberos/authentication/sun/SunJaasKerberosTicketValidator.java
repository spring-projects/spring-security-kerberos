/*
 * Copyright 2009-2015 the original author or authors.
 *
 * Licensed under the Apache License, Version 2.0 (the "License");
 * you may not use this file except in compliance with the License.
 * You may obtain a copy of the License at
 *
 *      http://www.apache.org/licenses/LICENSE-2.0
 *
 * Unless required by applicable law or agreed to in writing, software
 * distributed under the License is distributed on an "AS IS" BASIS,
 * WITHOUT WARRANTIES OR CONDITIONS OF ANY KIND, either express or implied.
 * See the License for the specific language governing permissions and
 * limitations under the License.
 */
package org.springframework.security.kerberos.authentication.sun;

import java.security.Principal;
import java.security.PrivilegedActionException;
import java.security.PrivilegedExceptionAction;
import java.util.HashMap;
import java.util.HashSet;
import java.util.Set;

import javax.security.auth.Subject;
import javax.security.auth.kerberos.KerberosPrincipal;
import javax.security.auth.login.AppConfigurationEntry;
import javax.security.auth.login.Configuration;
import javax.security.auth.login.LoginContext;

import org.apache.commons.logging.Log;
import org.apache.commons.logging.LogFactory;
import org.ietf.jgss.GSSContext;
import org.ietf.jgss.GSSCredential;
import org.ietf.jgss.GSSException;
import org.ietf.jgss.GSSManager;
import org.ietf.jgss.GSSName;
import org.springframework.beans.factory.InitializingBean;
import org.springframework.core.io.ClassPathResource;
import org.springframework.core.io.Resource;
import org.springframework.security.authentication.BadCredentialsException;
import org.springframework.security.kerberos.authentication.KerberosTicketValidation;
import org.springframework.security.kerberos.authentication.KerberosTicketValidator;
import org.springframework.util.Assert;

/**
 * Implementation of {@link KerberosTicketValidator} which uses the SUN JAAS
 * login module, which is included in the SUN JRE, it will not work with an IBM JRE.
 * The whole configuration is done in this class, no additional JAAS configuration
 * is needed.
 *
 * @author Mike Wiesner
 * @author Jeremy Stone
 * @since 1.0
 */
public class SunJaasKerberosTicketValidator implements KerberosTicketValidator, InitializingBean {

    private String servicePrincipal;
    private Resource keyTabLocation;
    private Subject serviceSubject;
    private boolean holdOnToGSSContext;
    private boolean debug = false;
    private static final Log LOG = LogFactory.getLog(SunJaasKerberosTicketValidator.class);

    @Override
    public KerberosTicketValidation validateTicket(byte[] token) {
        try {
            return Subject.doAs(this.serviceSubject, new KerberosValidateAction(token));
        }
        catch (PrivilegedActionException e) {
            throw new BadCredentialsException("Kerberos validation not successful", e);
        }
    }

    @Override
    public void afterPropertiesSet() throws Exception {
        Assert.notNull(this.servicePrincipal, "servicePrincipal must be specified");
        Assert.notNull(this.keyTabLocation, "keyTab must be specified");
        if (keyTabLocation instanceof ClassPathResource) {
			LOG.warn("Your keytab is in the classpath. This file needs special protection and shouldn't be in the classpath. JAAS may also not be able to load this file from classpath.");
        }
        String keyTabLocationAsString = this.keyTabLocation.getURL().toExternalForm();
        // We need to remove the file prefix (if there is one), as it is not supported in Java 7 anymore.
        // As Java 6 accepts it with and without the prefix, we don't need to check for Java 7
        if (keyTabLocationAsString.startsWith("file:"))
        {
        	keyTabLocationAsString = keyTabLocationAsString.substring(5);
        }
        LoginConfig loginConfig = new LoginConfig(keyTabLocationAsString, this.servicePrincipal,
                this.debug);
        Set<Principal> princ = new HashSet<Principal>(1);
        princ.add(new KerberosPrincipal(this.servicePrincipal));
        Subject sub = new Subject(false, princ, new HashSet<Object>(), new HashSet<Object>());
        LoginContext lc = new LoginContext("", sub, null, loginConfig);
        lc.login();
        this.serviceSubject = lc.getSubject();
    }

    /**
     * The service principal of the application.
     * For web apps this is <code>HTTP/full-qualified-domain-name@DOMAIN</code>.
     * The keytab must contain the key for this principal.
     *
     * @param servicePrincipal service principal to use
     * @see #setKeyTabLocation(Resource)
     */
    public void setServicePrincipal(String servicePrincipal) {
        this.servicePrincipal = servicePrincipal;
    }

    /**
     * <p>The location of the keytab. You can use the normale Spring Resource
     * prefixes like <code>file:</code> or <code>classpath:</code>, but as the
     * file is later on read by JAAS, we cannot guarantee that <code>classpath</code>
     * works in every environment, esp. not in Java EE application servers. You
     * should use <code>file:</code> there.
     *
     * This file also needs special protection, which is another reason to
     * not include it in the classpath but rather use <code>file:/etc/http.keytab</code>
     * for example.
     *
     * @param keyTabLocation The location where the keytab resides
     */
    public void setKeyTabLocation(Resource keyTabLocation) {
        this.keyTabLocation = keyTabLocation;
    }

    /**
     * Enables the debug mode of the JAAS Kerberos login module.
     *
     * @param debug default is false
     */
    public void setDebug(boolean debug) {
        this.debug = debug;
    }

    /**
     * Determines whether to hold on to the {@link GSSContext GSS security context} or
     * otherwise {@link GSSContext#dispose() dispose} of it immediately (the default behaviour).
     * <p>Holding on to the GSS context allows decrypt and encrypt operations for subsequent
     * interactions with the principal.
     *
     * @param holdOnToGSSContext true if should hold on to context
     */
    public void setHoldOnToGSSContext(boolean holdOnToGSSContext) {
        this.holdOnToGSSContext = holdOnToGSSContext;
    }

    /**
     * This class is needed, because the validation must run with previously generated JAAS subject
     * which belongs to the service principal and was loaded out of the keytab during startup.
     */
    private class KerberosValidateAction implements PrivilegedExceptionAction<KerberosTicketValidation> {
        byte[] kerberosTicket;

        public KerberosValidateAction(byte[] kerberosTicket) {
            this.kerberosTicket = kerberosTicket;
        }

        @Override
        public KerberosTicketValidation run() throws Exception {
			byte[] responseToken = new byte[0];
			GSSName gssName = null;
			GSSContext context = GSSManager.getInstance().createContext((GSSCredential) null);
<<<<<<< HEAD
			byte[] responseToken = context.acceptSecContext(kerberosTicket, 0, kerberosTicket.length);
			String user = context.getSrcName().toString();

			GSSCredential delegationCredential = null;
			if (context.getCredDelegState()) {
				delegationCredential = context.getDelegCred();
			}

			if (!holdOnToGSSContext) {
				context.dispose();
			}
			return new KerberosTicketValidation(user, servicePrincipal, responseToken, context, delegationCredential);
=======
			boolean first = true;
			while (!context.isEstablished()) {
				if (first) {
					kerberosTicket = tweakJdkRegression(kerberosTicket);
				}
				responseToken = context.acceptSecContext(kerberosTicket, 0, kerberosTicket.length);
				gssName = context.getSrcName();
				if (gssName == null) {
					throw new BadCredentialsException("GSSContext name of the context initiator is null");
				}
				first = false;
			}
			if (!holdOnToGSSContext) {
				context.dispose();
			}
			return new KerberosTicketValidation(gssName.toString(), servicePrincipal, responseToken, context);
>>>>>>> aaf8f5cb
        }
    }

    /**
     * Normally you need a JAAS config file in order to use the JAAS Kerberos Login Module,
     * with this class it is not needed and you can have different configurations in one JVM.
     */
    private static class LoginConfig extends Configuration {
        private String keyTabLocation;
        private String servicePrincipalName;
        private boolean debug;

        public LoginConfig(String keyTabLocation, String servicePrincipalName, boolean debug) {
            this.keyTabLocation = keyTabLocation;
            this.servicePrincipalName = servicePrincipalName;
            this.debug = debug;
        }

        @Override
        public AppConfigurationEntry[] getAppConfigurationEntry(String name) {
            HashMap<String, String> options = new HashMap<String, String>();
            options.put("useKeyTab", "true");
            options.put("keyTab", this.keyTabLocation);
            options.put("principal", this.servicePrincipalName);
            options.put("storeKey", "true");
            options.put("doNotPrompt", "true");
            if (this.debug) {
                options.put("debug", "true");
            }
            options.put("isInitiator", "false");

            return new AppConfigurationEntry[] { new AppConfigurationEntry("com.sun.security.auth.module.Krb5LoginModule",
                    AppConfigurationEntry.LoginModuleControlFlag.REQUIRED, options), };
        }

    }

    private static byte[] tweakJdkRegression(byte[] token) throws GSSException {

//    	Due to regression in 8u40/8u45 described in
//    	https://bugs.openjdk.java.net/browse/JDK-8078439
//    	try to tweak token package if it looks like it has
//    	OID's in wrong order
//
//      0000: 60 82 06 5C 06 06 2B 06   01 05 05 02 A0 82 06 50
//      0010: 30 82 06 4C A0 30 30 2E  |06 09 2A 86 48 82 F7 12
//      0020: 01 02 02|06 09 2A 86 48   86 F7 12 01 02 02 06|0A
//      0030: 2B 06 01 04 01 82 37 02   02 1E 06 0A 2B 06 01 04
//      0040: 01 82 37 02 02 0A A2 82   06 16 04 82 06 12 60 82
//
//    	In above package first token is in position 24 and second
//    	in 35 with both having size 11.
//
//    	We simple check if we have these two in this order and swap
//
//    	Below code would create two arrays, lets just create that
//    	manually because it doesn't change
//      Oid GSS_KRB5_MECH_OID = new Oid("1.2.840.113554.1.2.2");
//      Oid MS_KRB5_MECH_OID = new Oid("1.2.840.48018.1.2.2");
//		byte[] der1 = GSS_KRB5_MECH_OID.getDER();
//		byte[] der2 = MS_KRB5_MECH_OID.getDER();

//		0000: 06 09 2A 86 48 86 F7 12   01 02 02
//		0000: 06 09 2A 86 48 82 F7 12   01 02 02

		if (token == null || token.length < 48) {
			return token;
		}

		int[] toCheck = new int[] { 0x06, 0x09, 0x2A, 0x86, 0x48, 0x82, 0xF7, 0x12, 0x01, 0x02, 0x02, 0x06, 0x09, 0x2A,
				0x86, 0x48, 0x86, 0xF7, 0x12, 0x01, 0x02, 0x02 };

		for (int i = 0; i < 22; i++) {
			if ((byte) toCheck[i] != token[i + 24]) {
				return token;
			}
		}

		byte[] nt = new byte[token.length];
		System.arraycopy(token, 0, nt, 0, 24);
		System.arraycopy(token, 35, nt, 24, 11);
		System.arraycopy(token, 24, nt, 35, 11);
		System.arraycopy(token, 46, nt, 46, token.length - 24 - 11 - 11);
		return nt;
    }

}<|MERGE_RESOLUTION|>--- conflicted
+++ resolved
@@ -162,20 +162,6 @@
 			byte[] responseToken = new byte[0];
 			GSSName gssName = null;
 			GSSContext context = GSSManager.getInstance().createContext((GSSCredential) null);
-<<<<<<< HEAD
-			byte[] responseToken = context.acceptSecContext(kerberosTicket, 0, kerberosTicket.length);
-			String user = context.getSrcName().toString();
-
-			GSSCredential delegationCredential = null;
-			if (context.getCredDelegState()) {
-				delegationCredential = context.getDelegCred();
-			}
-
-			if (!holdOnToGSSContext) {
-				context.dispose();
-			}
-			return new KerberosTicketValidation(user, servicePrincipal, responseToken, context, delegationCredential);
-=======
 			boolean first = true;
 			while (!context.isEstablished()) {
 				if (first) {
@@ -188,11 +174,16 @@
 				}
 				first = false;
 			}
+
+            GSSCredential delegationCredential = null;
+            if (context.getCredDelegState()) {
+                delegationCredential = context.getDelegCred();
+            }
+
 			if (!holdOnToGSSContext) {
 				context.dispose();
 			}
-			return new KerberosTicketValidation(gssName.toString(), servicePrincipal, responseToken, context);
->>>>>>> aaf8f5cb
+			return new KerberosTicketValidation(gssName.toString(), servicePrincipal, responseToken, context, delegationCredential);
         }
     }
 
