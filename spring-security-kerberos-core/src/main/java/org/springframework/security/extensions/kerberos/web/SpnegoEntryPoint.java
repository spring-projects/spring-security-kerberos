--- conflicted
+++ resolved
@@ -1,14 +1,12 @@
 /*
-<<<<<<< HEAD
  * Copyright 2009-2015 the original author or authors.
  *
-=======
- * Copyright 2009 the original author or authors.
->>>>>>> f8d514a5
  * Licensed under the Apache License, Version 2.0 (the "License");
  * you may not use this file except in compliance with the License.
  * You may obtain a copy of the License at
- * http://www.apache.org/licenses/LICENSE-2.0
+ *
+ *      http://www.apache.org/licenses/LICENSE-2.0
+ *
  * Unless required by applicable law or agreed to in writing, software
  * distributed under the License is distributed on an "AS IS" BASIS,
  * WITHOUT WARRANTIES OR CONDITIONS OF ANY KIND, either express or implied.
@@ -33,16 +31,19 @@
 
 /**
  * Sends back a request for a Negotiate Authentication to the browser.
- * <p>
- * With optional configured <code>forwardUrl</code> it is possible to use form login as fallback authentication.
  *
- * This approach enables security configuration to use SPNEGO in combination with login form as fallback for clients that do not support this kind of
- * authentication.Set Response Code 401 - unauthorized and forward to login page. A useful scenarion might be an environment where windows domain is
- * present but it is required to access the application also from non domain client devices. One could use a combination with form based LDAP login.
- * </p>
- * <p>
- * See <code>spnego-with-form-login.xml</code> in spring-security-kerberos-sample for details
- * </p>
+ * <p>With optional configured <code>forwardUrl</code> it is possible to use form
+ * login as fallback authentication.</p>
+ *
+ * <p>This approach enables security configuration to use SPNEGO in combination
+ * with login form as fallback for clients that do not support this kind of
+ * authentication. Set Response Code 401 - unauthorized and forward to login
+ * page. A useful scenario might be an environment where windows domain is
+ * present but it is required to access the application also from non domain
+ * client devices. One could use a combination with form based LDAP login.</p>
+ *
+ * <p>See <code>spnego-with-form-login.xml</code> in
+ * spring-security-kerberos-sample for details</p>
  *
  *
  * @author Mike Wiesner
@@ -50,85 +51,61 @@
  * @since 1.0
  * @see SpnegoAuthenticationProcessingFilter
  */
-<<<<<<< HEAD
 public class SpnegoEntryPoint implements AuthenticationEntryPoint {
-
-    private static final Log LOG = LogFactory.getLog(SpnegoEntryPoint.class);
-
-    @Override
-    public void commence(HttpServletRequest request, HttpServletResponse response,
-            AuthenticationException ex) throws IOException, ServletException {
-        if (LOG.isDebugEnabled()) {
-            LOG.debug("Sending back Negotiate Header for request: "+request.getRequestURL());
-        }
-        response.addHeader("WWW-Authenticate", "Negotiate");
-        response.setStatus(HttpServletResponse.SC_UNAUTHORIZED);
-        response.flushBuffer();
-    }
-=======
-public class SpnegoEntryPoint implements AuthenticationEntryPoint
-{
 
 	private static final Log LOG = LogFactory.getLog(SpnegoEntryPoint.class);
 
-	private String forwardUrl;
+	private final String forwardUrl;
 
-	protected boolean forward = false;
+	private final boolean forward;
 
 	/**
-	 * Using this constructor the EntryPoint will Sends back a request for a Negotiate Authentication to the browser
-	 * without providing a fallback mechanism for login, Use constructor with forwardUrl to provide form based login.
+	 * Instantiates a new spnego entry point. Using this constructor the
+	 * EntryPoint will Sends back a request for a Negotiate Authentication to
+	 * the browser without providing a fallback mechanism for login, Use
+	 * constructor with forwardUrl to provide form based login.
 	 */
-	public SpnegoEntryPoint()
-	{
+	public SpnegoEntryPoint() {
+		this(null);
 	}
 
 	/**
-	 * This constructor enables security configuration to use SPNEGO in combination with login form as fallback for clients that do not support this
-	 * kind of authentication.
+	 * Instantiates a new spnego entry point. This constructor enables security
+	 * configuration to use SPNEGO in combination with login form as fallback
+	 * for clients that do not support this kind of authentication.
 	 *
 	 * @param forwardUrl
-	 *            URL where the login page can be found. Should either be relative to the web-app context path
-	 *            (include a leading {@code /}) or an absolute URL.
+	 *            URL where the login page can be found. Should be
+	 *            relative to the web-app context path (include a leading
+	 *            {@code /}) and can't be absolute URL.
 	 */
-	public SpnegoEntryPoint(String forwardUrl)
-	{
-		this();
-		if (StringUtils.hasText(forwardUrl))
-		{
-			Assert.isTrue(UrlUtils.isValidRedirectUrl(forwardUrl), "forwardUrl specified must be a valid forward URL");
-			Assert.isTrue(!UrlUtils.isAbsoluteUrl(forwardUrl), "loginFormURL specified must not be absolute");
+	public SpnegoEntryPoint(String forwardUrl) {
+		if (StringUtils.hasText(forwardUrl)) {
+			Assert.isTrue(UrlUtils.isValidRedirectUrl(forwardUrl), "Forward url specified must be a valid forward URL");
+			Assert.isTrue(!UrlUtils.isAbsoluteUrl(forwardUrl), "Forward url specified must not be absolute");
 			this.forwardUrl = forwardUrl;
 			this.forward = true;
+		} else {
+			this.forwardUrl = null;
+			this.forward = false;
 		}
 	}
 
-	/*
-	 * (non-Javadoc)
-	 * @see org.springframework.security.web.AuthenticationEntryPoint#commence(javax.servlet.http.HttpServletRequest,
-	 * javax.servlet.http.HttpServletResponse, org.springframework.security.core.AuthenticationException)
-	 */
-	public void commence(	HttpServletRequest request,
-							 HttpServletResponse response,
-							 AuthenticationException ex) throws IOException, ServletException
-	{
-		if (LOG.isDebugEnabled())
-		{
-			LOG.debug("Add header WWW-Authenticate:Negotiate to "+request.getRequestURL()+", forward: " + (forward ? forwardUrl :"no"));
+	public void commence(HttpServletRequest request, HttpServletResponse response, AuthenticationException ex)
+			throws IOException, ServletException {
+		if (LOG.isDebugEnabled()) {
+			LOG.debug("Add header WWW-Authenticate:Negotiate to " + request.getRequestURL() + ", forward: "
+					+ (forward ? forwardUrl : "no"));
 		}
 		response.addHeader("WWW-Authenticate", "Negotiate");
 		response.setStatus(HttpServletResponse.SC_UNAUTHORIZED);
 
-		if (forward)
-		{
+		if (forward) {
 			RequestDispatcher dispatcher = request.getRequestDispatcher(forwardUrl);
 			dispatcher.forward(request, response);
-		}
-		else
-		{
+		} else {
 			response.flushBuffer();
 		}
 	}
->>>>>>> f8d514a5
 
 }